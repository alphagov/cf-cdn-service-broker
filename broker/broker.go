--- conflicted
+++ resolved
@@ -265,10 +265,6 @@
 			return
 		}
 	}
-	if len(options.Headers) > 9 {
-		err = errors.New("must pass no more than 9 custom headers to forward")
-		return
-	}
 	return
 }
 
@@ -288,10 +284,6 @@
 		if err != nil {
 			return
 		}
-	}
-	if len(options.Headers) > 9 {
-		err = errors.New("must pass no more than 9 custom headers to forward")
-		return
 	}
 	return
 }
@@ -335,12 +327,11 @@
 			return
 		}
 		headers.Add(header)
-<<<<<<< HEAD
 	}
 
 	// Forbid accompanying a wildcard with specific headers.
 	if headers.Contains("*") && len(headers) > 1 {
-		err = fmt.Errorf("must not pass whitelisted headers alongside wildcard")
+		err = errors.New("must not pass whitelisted headers alongside wildcard")
 		return
 	}
 
@@ -349,25 +340,10 @@
 		headers.Add("Host")
 	}
 
-=======
-	}
-
-	// Forbid accompanying a wildcard with specific headers.
-	if headers.Contains("*") && len(headers) > 1 {
-		err = errors.New("must not pass whitelisted headers alongside wildcard")
-		return
-	}
-
-	// Ensure the Host header is forwarded if using a CloudFoundry origin.
-	if options.Origin == b.settings.DefaultOrigin && !headers.Contains("*") {
-		headers.Add("Host")
-	}
-
 	if len(headers) > MAX_HEADER_COUNT {
 		err = fmt.Errorf("must not set more than %d headers; got %d", MAX_HEADER_COUNT, len(headers))
 		return
 	}
 
->>>>>>> 9778fbca
 	return
 }